--- conflicted
+++ resolved
@@ -1,107 +1,8 @@
-from langchain_community.storage.in_memory import InMemoryStore
-
-<<<<<<< HEAD
-__all__ = ["InMemoryStore"]
-=======
-This is a simple implementation of the BaseStore using a dictionary that is useful
-primarily for unit testing purposes.
-"""
-from typing import (
-    Any,
-    Dict,
-    Generic,
-    Iterator,
-    List,
-    Optional,
-    Sequence,
-    Tuple,
-    TypeVar,
+from langchain_community.storage.in_memory import (
+    InMemoryBaseStore,
+    InMemoryByteStore,
+    InMemoryStore,
+    V,
 )
 
-from langchain_core.stores import BaseStore
-
-V = TypeVar("V")
-
-
-class InMemoryBaseStore(BaseStore[str, V], Generic[V]):
-    """In-memory implementation of the BaseStore using a dictionary.
-
-    Attributes:
-        store (Dict[str, Any]): The underlying dictionary that stores
-            the key-value pairs.
-
-    Examples:
-
-        .. code-block:: python
-
-            from langchain.storage import InMemoryStore
-
-            store = InMemoryStore()
-            store.mset([('key1', 'value1'), ('key2', 'value2')])
-            store.mget(['key1', 'key2'])
-            # ['value1', 'value2']
-            store.mdelete(['key1'])
-            list(store.yield_keys())
-            # ['key2']
-            list(store.yield_keys(prefix='k'))
-            # ['key2']
-    """
-
-    def __init__(self) -> None:
-        """Initialize an empty store."""
-        self.store: Dict[str, V] = {}
-
-    def mget(self, keys: Sequence[str]) -> List[Optional[V]]:
-        """Get the values associated with the given keys.
-
-        Args:
-            keys (Sequence[str]): A sequence of keys.
-
-        Returns:
-            A sequence of optional values associated with the keys.
-            If a key is not found, the corresponding value will be None.
-        """
-        return [self.store.get(key) for key in keys]
-
-    def mset(self, key_value_pairs: Sequence[Tuple[str, V]]) -> None:
-        """Set the values for the given keys.
-
-        Args:
-            key_value_pairs (Sequence[Tuple[str, V]]): A sequence of key-value pairs.
-
-        Returns:
-            None
-        """
-        for key, value in key_value_pairs:
-            self.store[key] = value
-
-    def mdelete(self, keys: Sequence[str]) -> None:
-        """Delete the given keys and their associated values.
-
-        Args:
-            keys (Sequence[str]): A sequence of keys to delete.
-        """
-        for key in keys:
-            if key in self.store:
-                del self.store[key]
-
-    def yield_keys(self, prefix: Optional[str] = None) -> Iterator[str]:
-        """Get an iterator over keys that match the given prefix.
-
-        Args:
-            prefix (str, optional): The prefix to match. Defaults to None.
-
-        Returns:
-            Iterator[str]: An iterator over keys that match the given prefix.
-        """
-        if prefix is None:
-            yield from self.store.keys()
-        else:
-            for key in self.store.keys():
-                if key.startswith(prefix):
-                    yield key
-
-
-InMemoryStore = InMemoryBaseStore[Any]
-InMemoryByteStore = InMemoryBaseStore[bytes]
->>>>>>> 7bdfc437
+__all__ = ["V", "InMemoryBaseStore", "InMemoryStore", "InMemoryByteStore"]