import json
import sys
import os

LANGCHAIN_DIRS = {
    "libs/core",
    "libs/langchain",
    "libs/experimental",
    "libs/community",
}

if __name__ == "__main__":
    files = sys.argv[1:]
    dirs_to_run = set()

    for file in files:
        if any(
            file.startswith(dir_)
            for dir_ in (
                ".github/workflows",
                ".github/tools",
                ".github/actions",
                "libs/core",
                ".github/scripts/check_diff.py",
            )
        ):
            dirs_to_run.update(LANGCHAIN_DIRS)
        elif file.startswith("libs/community"):
            dirs_to_run.update(
                ("libs/community", "libs/langchain", "libs/experimental")
            )
        elif file.startswith("libs/partners"):
            partner_dir = file.split("/")[2]
<<<<<<< HEAD
            dirs_to_run.update(
                (f"libs/partners/{partner_dir}", "libs/langchain", "libs/experimental")
            )
        elif file.startswith("templates/"):
            template = file.split("/")[1]
            dirs_to_run.add(f"templates/{template}")
        elif file.startswith("libs/langchain"):
=======
            if os.path.isdir(f"libs/partners/{partner_dir}"):
                dirs_to_run.update(
                    (
                        f"libs/partners/{partner_dir}",
                        "libs/langchain",
                        "libs/experimental",
                    )
                )
            # Skip if the directory was deleted
        elif "libs/langchain" in file:
>>>>>>> 42822484
            dirs_to_run.update(("libs/langchain", "libs/experimental"))
        elif file.startswith("libs/experimental"):
            dirs_to_run.add("libs/experimental")
        elif file.startswith("libs/"):
            dirs_to_run.update(LANGCHAIN_DIRS)
        else:
            pass
    print(json.dumps(list(dirs_to_run)))<|MERGE_RESOLUTION|>--- conflicted
+++ resolved
@@ -31,15 +31,6 @@
             )
         elif file.startswith("libs/partners"):
             partner_dir = file.split("/")[2]
-<<<<<<< HEAD
-            dirs_to_run.update(
-                (f"libs/partners/{partner_dir}", "libs/langchain", "libs/experimental")
-            )
-        elif file.startswith("templates/"):
-            template = file.split("/")[1]
-            dirs_to_run.add(f"templates/{template}")
-        elif file.startswith("libs/langchain"):
-=======
             if os.path.isdir(f"libs/partners/{partner_dir}"):
                 dirs_to_run.update(
                     (
@@ -49,8 +40,10 @@
                     )
                 )
             # Skip if the directory was deleted
-        elif "libs/langchain" in file:
->>>>>>> 42822484
+        elif file.startswith("templates/"):
+            template = file.split("/")[1]
+            dirs_to_run.add(f"templates/{template}")
+        elif file.startswith("libs/langchain"):
             dirs_to_run.update(("libs/langchain", "libs/experimental"))
         elif file.startswith("libs/experimental"):
             dirs_to_run.add("libs/experimental")
